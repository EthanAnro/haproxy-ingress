--- conflicted
+++ resolved
@@ -512,11 +512,12 @@
 
 // ServerConfig ...
 type ServerConfig struct {
-<<<<<<< HEAD
 	CAFilename   string
 	CAHash       string
 	Ciphers      string // TLS up to 1.2
 	CipherSuites string // TLS 1.3
+	CRLFilename  string
+	CRLHash      string
 	CrtFilename  string
 	CrtHash      string
 	MaxConn      int
@@ -525,19 +526,6 @@
 	Protocol     string
 	Secure       bool
 	SendProxy    string
-=======
-	CAFilename  string
-	CAHash      string
-	CRLFilename string
-	CRLHash     string
-	CrtFilename string
-	CrtHash     string
-	MaxConn     int
-	MaxQueue    int
-	Protocol    string
-	Secure      bool
-	SendProxy   string
->>>>>>> 1d64aba5
 }
 
 // BackendTimeoutConfig ...
